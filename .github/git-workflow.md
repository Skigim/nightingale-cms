--- conflicted
+++ resolved
@@ -21,11 +21,7 @@
 
 # Switch branches
 git checkout dev
-<<<<<<< HEAD
-git co dev # (alias)
-=======
 git co dev  # (alias)
->>>>>>> ea8d52a7
 
 # Create feature branch
 git checkout -b feature/new-component
