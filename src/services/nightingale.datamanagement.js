--- conflicted
+++ resolved
@@ -155,7 +155,6 @@
   if (!data) return data;
   // Create a deep clone to prevent race conditions during concurrent modifications
   const normalizedData = JSON.parse(JSON.stringify(data));
-<<<<<<< HEAD
 
   // Preserve empty objects without adding scaffolding to satisfy callers/tests expecting {} unchanged
   if (Object.keys(normalizedData).length === 0) {
@@ -174,39 +173,7 @@
   // Normalize case data structure
   if (normalizedData.cases) {
     const peopleById = new Map(
-      (normalizedData.people || []).map((p) => {
-        const person = { ...p };
-        // Derive composite name if missing
-        if (!person.name) {
-          const composite = [person.firstName, person.lastName]
-            .filter(Boolean)
-            .join(' ')
-            .trim();
-          if (composite) person.name = composite;
-        }
-        return [ensureStringId(person.id), person];
-      }),
-=======
-
-  // Preserve empty objects without adding scaffolding to satisfy callers/tests expecting {} unchanged
-  if (Object.keys(normalizedData).length === 0) {
-    return normalizedData;
-  }
-
-  // Ensure metadata scaffold
-  normalizedData.metadata = normalizedData.metadata || {};
-  if (!normalizedData.metadata.schemaVersion) {
-    normalizedData.metadata.schemaVersion = '2024.1';
-  }
-  if (!normalizedData.metadata.version) {
-    normalizedData.metadata.version = '1.0.0';
-  }
-
-  // Normalize case data structure
-  if (normalizedData.cases) {
-    const peopleById = new Map(
       (normalizedData.people || []).map((p) => [ensureStringId(p.id), p]),
->>>>>>> 1c4cd01d
     );
     normalizedData.cases = normalizedData.cases.map((caseItem) => {
       const normalizedCase = { ...caseItem };
@@ -403,18 +370,7 @@
 
       // Ensure default values for required fields
       if (!normalizedPerson.name) {
-<<<<<<< HEAD
-        const composite = [
-          normalizedPerson.firstName,
-          normalizedPerson.lastName,
-        ]
-          .filter(Boolean)
-          .join(' ')
-          .trim();
-        normalizedPerson.name = composite || 'Unknown Person';
-=======
         normalizedPerson.name = 'Unknown Person';
->>>>>>> 1c4cd01d
       }
 
       if (!normalizedPerson.status) {
